--- conflicted
+++ resolved
@@ -30,11 +30,7 @@
 interface. For more details about that, check our documentation for 
 [Building Standalone Processors](https://conduit.io/docs/processors/standalone/building).
 
-<<<<<<< HEAD
 On the other hand, if the processor is very simple and can be reduced to a single function (e.g. 
-=======
-If the processor is very simple and can be reduced to a single function (e.g.
->>>>>>> ce2a45db
 no configuration needed), then we can use `sdk.NewProcessorFunc()`, as below:
 
 ```go
