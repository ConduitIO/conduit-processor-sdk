// Copyright © 2023 Meroxa, Inc.
//
// Licensed under the Apache License, Version 2.0 (the "License");
// you may not use this file except in compliance with the License.
// You may obtain a copy of the License at
//
//     http://www.apache.org/licenses/LICENSE-2.0
//
// Unless required by applicable law or agreed to in writing, software
// distributed under the License is distributed on an "AS IS" BASIS,
// WITHOUT WARRANTIES OR CONDITIONS OF ANY KIND, either express or implied.
// See the License for the specific language governing permissions and
// limitations under the License.

package serve

import (
	"context"
	"fmt"
<<<<<<< HEAD
	"github.com/conduitio/conduit-processor-sdk"
=======

	sdk "github.com/conduitio/conduit-processor-sdk"
>>>>>>> bb5ec144
	"github.com/conduitio/conduit-processor-sdk/internal"
)

// Serve is the 'entry point' for a processor. It runs a
// 'get a command, send a reply' loop through which it
// communicates with Conduit.
//
// A processor plugin needs to call this function in its main() function.
func Serve(p sdk.ProcessorPlugin) {
	for {
		cmd, err := internal.NextCommand()
		if err != nil {
			fmt.Printf("failed retrieving next command: %v", cmd)
			return
		}

<<<<<<< HEAD
		fmt.Printf("executing command %v with processor %v\n", cmd, p)
		resp := cmd.Execute(context.Background(), p)
		bytes, err := resp.MarshalJSON()
		if err != nil {
			fmt.Printf("failed marshalling response to command: %v\n", err)
=======
		if cmd.Name == "specify" {
			fmt.Println("getting specification")
			spec := p.Specification()

			bytes, err := json.Marshal(spec)
			if err != nil {
				fmt.Printf("failed serializing specification: %v", err)
			}
			internal.Reply(bytes)
		} else {
			fmt.Printf("got unknown command: %v\n", cmd.Name)
>>>>>>> bb5ec144
		}

		fmt.Printf("writing reply, %v bytes\n", len(bytes))
		ptr, cleanup := internal.Write(bytes)
		internal.Reply(ptr, len(bytes))
		cleanup()
	}
}<|MERGE_RESOLUTION|>--- conflicted
+++ resolved
@@ -17,12 +17,8 @@
 import (
 	"context"
 	"fmt"
-<<<<<<< HEAD
-	"github.com/conduitio/conduit-processor-sdk"
-=======
 
 	sdk "github.com/conduitio/conduit-processor-sdk"
->>>>>>> bb5ec144
 	"github.com/conduitio/conduit-processor-sdk/internal"
 )
 
@@ -35,34 +31,17 @@
 	for {
 		cmd, err := internal.NextCommand()
 		if err != nil {
-			fmt.Printf("failed retrieving next command: %v", cmd)
+			fmt.Printf("failed retrieving next command: %v", err)
 			return
 		}
 
-<<<<<<< HEAD
-		fmt.Printf("executing command %v with processor %v\n", cmd, p)
 		resp := cmd.Execute(context.Background(), p)
 		bytes, err := resp.MarshalJSON()
 		if err != nil {
 			fmt.Printf("failed marshalling response to command: %v\n", err)
-=======
-		if cmd.Name == "specify" {
-			fmt.Println("getting specification")
-			spec := p.Specification()
-
-			bytes, err := json.Marshal(spec)
-			if err != nil {
-				fmt.Printf("failed serializing specification: %v", err)
-			}
-			internal.Reply(bytes)
-		} else {
-			fmt.Printf("got unknown command: %v\n", cmd.Name)
->>>>>>> bb5ec144
 		}
 
 		fmt.Printf("writing reply, %v bytes\n", len(bytes))
-		ptr, cleanup := internal.Write(bytes)
-		internal.Reply(ptr, len(bytes))
-		cleanup()
+		internal.Reply(bytes)
 	}
 }